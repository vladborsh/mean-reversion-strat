--- conflicted
+++ resolved
@@ -438,12 +438,8 @@
             'risk_per_position_pct': risk_config['risk_per_position_pct'],
             'stop_loss_atr_multiplier': risk_config['stop_loss_atr_multiplier'],
             'risk_reward_ratio': risk_config['risk_reward_ratio'],
-<<<<<<< HEAD
-            'regime_min_score': strategy_config['regime_min_score']
-=======
             'require_reversal': strategy_config.get('require_reversal', False),
             'regime_min_score': strategy_config.get('regime_min_score', 60)
->>>>>>> 97e40c6c
         }
 
     def analyze_all_symbols(self, period: str, symbols_filter: Optional[List[str]] = None) -> Dict[str, Any]:
