#!/usr/bin/env python3
import argparse
from dotenv import load_dotenv
import os
import pandas as pd
import json
from typing import Dict, Any, Optional

# Load environment variables from .env file
load_dotenv()

from src.data_fetcher import DataFetcher
from src.indicators import Indicators
from src.strategy import MeanReversionStrategy
from src.backtest import run_backtest
from src.metrics import calculate_metrics
from src.optimize import grid_search
from src.config import Config
from src.visualization import (
    plot_price_with_indicators, 
    plot_equity_curve, 
    plot_drawdown,
    save_order_plots
)

# Store transport types globally so they can be accessed by DataFetcher and other components
TRANSPORT_CONFIG = {
    'cache_transport': 'local',
    'log_transport': 'local'
}


def load_config_from_results(symbol: str, timeframe: str, preference: str) -> Optional[Dict[str, Any]]:
    """
    Load strategy configuration from results folder based on symbol, timeframe and preference.
    
    Args:
        symbol: Trading symbol (e.g., 'EURUSD', 'AUDUSD')
        timeframe: Trading timeframe (e.g., '5m', '15m')
        preference: Optimization preference ('balanced', 'pnl', 'drawdown')
    
    Returns:
        Configuration dictionary or None if not found
    """
    # Convert symbol format for config lookup: handle legacy and clean formats
    # Remove =X suffix if present for backward compatibility
    if symbol.endswith('=X'):
        symbol_key = symbol[:-2] + 'X'
    elif symbol.endswith('X'):
        symbol_key = symbol
    else:
        symbol_key = symbol + 'X'
    config_key = f"{symbol_key}_{timeframe}"
    
    # Map preference to config file
    preference_map = {
        'balanced': 'best_configs_balanced.json',
        'pnl': 'best_configs_final_pnl.json', 
        'drawdown': 'best_configs_max_drawdown.json'
    }
    
    if preference not in preference_map:
        print(f"❌ Invalid preference '{preference}'. Available: {list(preference_map.keys())}")
        return None
    
    config_file = preference_map[preference]
    config_path = os.path.join(os.path.dirname(__file__), 'results', config_file)
    
    if not os.path.exists(config_path):
        print(f"❌ Configuration file not found: {config_path}")
        return None
    
    try:
        with open(config_path, 'r') as f:
            configs = json.load(f)
        
        if config_key not in configs:
            print(f"❌ Configuration not found for {config_key}")
            print(f"Available configurations: {list(configs.keys())}")
            return None
        
        config = configs[config_key]
        print(f"✅ Loaded {preference} configuration for {symbol} {timeframe}")
        print(f"   Final PnL: ${config['PERFORMANCE_METRICS']['final_pnl']:,.2f}")
        print(f"   Win Rate: {config['PERFORMANCE_METRICS']['win_rate']:.1f}%")
        print(f"   Max Drawdown: {config['PERFORMANCE_METRICS']['max_drawdown']:.1f}%")
        print(f"   Sharpe Ratio: {config['PERFORMANCE_METRICS']['sharpe_ratio']:.2f}")
        
        return config
        
    except Exception as e:
        print(f"❌ Error loading configuration: {e}")
        return None


def create_custom_config_class(config_dict: Dict[str, Any]):
    """
    Create a custom configuration class from loaded config dictionary.
    """
    class CustomConfig:
        @staticmethod
        def get_backtrader_params():
            bb_config = config_dict['BOLLINGER_BANDS']
            vwap_config = config_dict['VWAP_BANDS']
            atr_config = config_dict['ATR']
            strategy_config = config_dict['STRATEGY_BEHAVIOR']
            
            return {
                'bb_window': bb_config['window'],
                'bb_std': bb_config['std_dev'],
                'vwap_window': vwap_config['window'],
                'vwap_std': vwap_config['std_dev'],
                'vwap_anchor': 'day',  # Default anchor
                'atr_period': atr_config['period'],
<<<<<<< HEAD
                'regime_min_score': strategy_config['regime_min_score'],
=======
                'require_reversal': strategy_config.get('require_reversal', True),
                'regime_min_score': strategy_config.get('regime_min_score', 60),
>>>>>>> 97e40c6c
                'regime_enabled': True
            }
        
        @staticmethod
        def get_risk_config():
            risk_config = config_dict['RISK_MANAGEMENT']
            return {
                'risk_per_position_pct': risk_config['risk_per_position_pct'],
                'stop_loss_atr_multiplier': risk_config['stop_loss_atr_multiplier'],
                'risk_reward_ratio': risk_config['risk_reward_ratio'],
                'leverage': 100.0  # Default forex leverage
            }
    
    return CustomConfig

def generate_visualizations(df, bb, vwap_dict, equity_curve, equity_dates, order_log):
    """Generate and save all strategy visualizations with minimal console output"""
    try:
        print("📊 Generating visualizations...")
        
        # Use the same subset for both data and indicators
        plot_data = df.tail(500)
        plot_bb = {k: v.tail(500) if hasattr(v, 'tail') else v for k, v in bb.items()}
        plot_vwap = {k: v.tail(500) if hasattr(v, 'tail') else v for k, v in vwap_dict.items()}
        
        # Generate main plots
        from datetime import datetime
        timestamp = datetime.now().strftime("%Y%m%d_%H%M%S")
        plots_dir = os.path.join(os.path.dirname(__file__), 'plots')
        
        # Save equity curve plot
        if equity_curve and len(equity_curve) > 1:
            equity_path = os.path.join(plots_dir, f'equity_curve_{timestamp}.png')
            plot_equity_curve(equity_curve, equity_dates, save_path=equity_path)
        else:
            print("⚠️  No equity curve data available for plotting")
        
        # plot_price_with_indicators(plot_data, plot_bb, plot_vwap)
        
        # Process and save order plots
        if order_log:
            print(f"💹 Processing {len(order_log)} orders...")
            # Convert order_log to the format expected by save_order_plots
            formatted_orders = []
            for order in order_log:
                try:
                    formatted_order = {
                        'time': pd.to_datetime(f"{order['date']} {order['time']}"),
                        'entry': float(order['entry_price']),
                        'stop_loss': float(order['stop_loss']),
                        'take_profit': float(order['take_profit']),
                        'is_long': order['type'].lower() == 'buy',
                        'position_size': order.get('position_size', 0),
                        'risk_amount': order.get('risk_amount', 0),
                        'account_risk_pct': order.get('account_risk_pct', 0)
                    }
                    
                    # Add trade outcome if available
                    if 'trade_outcome' in order:
                        formatted_order['trade_outcome'] = order['trade_outcome']
                    
                    formatted_orders.append(formatted_order)
                except Exception as e:
                    print(f"⚠️  Warning: Could not format order - {e}")
            
            # Save the order plots
            combined_image_path = save_order_plots(
                df=df,
                orders=formatted_orders,
                window_size=50  # Show 50 candles around each entry
            )
            print(f"✅ Visualizations saved successfully")
            print(f"   📈 Order analysis: {combined_image_path}")
        else:
            print("✅ Visualizations saved (no orders to plot)")
            
    except Exception as e:
        print(f"❌ Visualization error: {e}")
        import traceback
        traceback.print_exc()

def run_strategy(df, config_class=None, timeframe='15m'):
    """Run the complete strategy pipeline with configurable parameters"""
    if config_class is None:
        config_class = Config

    # Get strategy parameters from configuration
    params = config_class.get_backtrader_params()
    risk_config = config_class.get_risk_config()

    # Add timeframe to parameters for order lifetime calculation
    params['timeframe'] = timeframe

    config_name = getattr(config_class, '__name__', 'CUSTOM')
    print(f"\n=== RUNNING STRATEGY: {config_name.upper()} ===")
    print(f"⏱️  Timeframe: {timeframe} | Risk: {risk_config['risk_per_position_pct']}% | Leverage: {risk_config.get('leverage', 100.0)}:1")
    
    # Print strategy parameters
    print(f"📊 Bollinger Bands: {params['bb_window']} period, {params['bb_std']} std dev")
    print(f"📈 VWAP Bands: {params['vwap_window']} period, {params['vwap_std']} std dev")
    print(f"🎯 Risk Management: {risk_config['stop_loss_atr_multiplier']}x ATR stop, 1:{risk_config['risk_reward_ratio']} R:R")
    print(f"🔄 Strategy: Regime score: {params.get('regime_min_score', 60)}")
    
    # Calculate indicators
    bb_window = params['bb_window']
    bb_std = params['bb_std']
    vwap_window = params['vwap_window']
    vwap_std = params['vwap_std']
    vwap_anchor = params['vwap_anchor']
    
    bb_ma, bb_upper, bb_lower = Indicators.bollinger_bands(df, window=bb_window, num_std=bb_std)
    # Use the forex-compatible VWAP with configurable anchor period
    vwap, vwap_upper, vwap_lower = Indicators.vwap_daily_reset_forex_compatible(
        df, 
        num_std=vwap_std,
        anchor_period=vwap_anchor
    )
    bb = {'ma': bb_ma, 'upper': bb_upper, 'lower': bb_lower}
    vwap_dict = {'vwap': vwap, 'upper': vwap_upper, 'lower': vwap_lower}

    # Backtest with leverage
    leverage = risk_config.get('leverage', 100.0)  # Default 100:1 leverage for forex
    
    print("🔄 Running backtest...")
    equity_curve, equity_dates, trade_log, order_log = run_backtest(df, MeanReversionStrategy, params, leverage=leverage)

    # Metrics
    metrics = calculate_metrics(trade_log, equity_curve)
    
    # Calculate final balance and PnL
    initial_balance = equity_curve[0] if len(equity_curve) > 0 else 0
    final_balance = equity_curve[-1] if len(equity_curve) > 0 else 0
    final_pnl = final_balance - initial_balance
    
    # Print detailed results
    print("\n=== STRATEGY PERFORMANCE ===")
    print(f"Final Balance: ${final_balance:,.2f}")
    print(f"Final PnL: ${final_pnl:+,.2f}")
    print(f"Win Rate: {metrics.get('win_rate', 0):.2%}")
    print(f"Total Return: {metrics.get('total_return', 0):.2%}")
    print(f"Sharpe Ratio: {metrics.get('sharpe_ratio', 0):.2f}")
    print(f"Max Drawdown: {metrics.get('max_drawdown', 0):.2%}")
    print(f"Avg Return per Trade: ${metrics.get('avg_return_per_trade', 0):.2f}")
    print(f"Volatility: {metrics.get('volatility', 0):.2%}")
    print(f"Total Trades: {len([t for t in trade_log if t.get('type') == 'exit'])}")
    
    # Generate visualizations
    generate_visualizations(df, bb, vwap_dict, equity_curve, equity_dates, order_log)
    
    return equity_curve, trade_log, metrics

# Example usage
if __name__ == '__main__':
    parser = argparse.ArgumentParser(
        description='Mean Reversion Strategy Backtesting with Optimized Configurations',
        formatter_class=argparse.RawDescriptionHelpFormatter,
        epilog="""
Examples:
  # Use optimized configs from results folder
  python main.py --symbol EURUSD --timeframe 5m --preference balanced
  python main.py --symbol AUDUSD --timeframe 5m --preference pnl
  python main.py --symbol GBPUSD --timeframe 5m --preference drawdown
  
  # Use default configuration (fallback)
  python main.py --symbol BTCUSD --timeframe 15m
        """
    )
    
    # Strategy configuration parameters
    parser.add_argument('--symbol', default='EURUSD',
                       help='Trading symbol (default: EURUSD)')
    parser.add_argument('--timeframe', default='5m',
                       choices=['5m', '15m', '1h'],
                       help='Data timeframe (default: 5m)')
    parser.add_argument('--preference', default='balanced',
                       choices=['balanced', 'pnl', 'drawdown'],
                       help='Strategy optimization preference (default: balanced)')
    
    # Transport configuration
    parser.add_argument('--cache-transport', default='local',
                       choices=['local', 's3'],
                       help='Cache transport type (default: local)')
    parser.add_argument('--log-transport', default='local',
                       choices=['local', 's3'],
                       help='Log transport type (default: local)')
    
    # Data parameters
    parser.add_argument('--years', type=int, default=1,
                       help='Years of historical data (default: 1)')
    parser.add_argument('--use-cache', action='store_true', default=False,
                       help='Enable data caching (default: disabled)')
    
    args = parser.parse_args()
    
    # Update global transport configuration
    TRANSPORT_CONFIG['cache_transport'] = args.cache_transport
    TRANSPORT_CONFIG['log_transport'] = args.log_transport
    
    print("� MEAN REVERSION STRATEGY WITH OPTIMIZED CONFIGURATIONS")
    print("="*70)
    print(f"📊 Symbol: {args.symbol}")
    print(f"⏱️  Timeframe: {args.timeframe}")
    print(f"🎯 Preference: {args.preference}")
    print(f"🔧 Cache Transport: {args.cache_transport}")
    print(f"📊 Log Transport: {args.log_transport}")
    print("="*70)
    
    # Try to load optimized configuration
    config_dict = load_config_from_results(args.symbol, args.timeframe, args.preference)
    
    if config_dict:
        # Use optimized configuration
        config_class = create_custom_config_class(config_dict)
        print(f"\n🎯 Using OPTIMIZED {args.preference.upper()} configuration")
    else:
        # Fallback to default configuration
        config_class = Config
        print(f"\n⚠️  Falling back to DEFAULT configuration")
    
    print("\n📈 Fetching data...")
    
    # Fetch data with specified configuration
    fetcher = DataFetcher(
        source='forex', 
        symbol=args.symbol, 
        timeframe=args.timeframe, 
        use_cache=args.use_cache,
        cache_transport_type=args.cache_transport
    )
    df = fetcher.fetch(years=args.years)
    print(f"✅ Data loaded: {len(df)} rows ({df.index[0].strftime('%Y-%m-%d')} to {df.index[-1].strftime('%Y-%m-%d')})")

    # Run strategy with loaded configuration
    try:
        equity_curve, trade_log, metrics = run_strategy(df, config_class, timeframe=args.timeframe)
        
        print(f"\n{'='*25} FINAL RESULTS {'='*25}")
        if config_dict:
            expected_metrics = config_dict['PERFORMANCE_METRICS']
            print(f"📊 EXPECTED vs ACTUAL Performance:")
            print(f"   Expected PnL: ${expected_metrics['final_pnl']:,.2f}")
            print(f"   Expected Win Rate: {expected_metrics['win_rate']:.1f}%")
            print(f"   Expected Sharpe: {expected_metrics['sharpe_ratio']:.2f}")
            print(f"   Expected Max DD: {expected_metrics['max_drawdown']:.1f}%")
            print(f"   Expected Trades: {expected_metrics['total_trades']}")
            print("-" * 60)
        
        final_balance = equity_curve[-1] if equity_curve else 0
        initial_balance = equity_curve[0] if equity_curve else 0
        actual_pnl = final_balance - initial_balance
        
        print(f"📈 ACTUAL Performance:")
        print(f"   Final Balance: ${final_balance:,.2f}")
        print(f"   Actual PnL: ${actual_pnl:+,.2f}")
        print(f"   Win Rate: {metrics.get('win_rate', 0):.1%}")
        print(f"   Sharpe Ratio: {metrics.get('sharpe_ratio', 0):.2f}")
        print(f"   Max Drawdown: {metrics.get('max_drawdown', 0):.1f}%")
        print(f"   Total Trades: {len([t for t in trade_log if t.get('type') == 'exit'])}")
        print(f"   Avg Return per Trade: ${metrics.get('avg_return_per_trade', 0):.2f}")
        print(f"   Volatility: {metrics.get('volatility', 0):.1f}%")
        
    except Exception as e:
        print(f"❌ Error running strategy: {e}")
        import traceback
        traceback.print_exc()

    # Display cache information
    cache_status = "enabled" if args.use_cache else "disabled"
    print(f"\n💡 Data caching is {cache_status}")
    if not args.use_cache:
        print("   To enable caching for faster subsequent runs, use --use-cache")
    
    print(f"📁 Cache transport: {args.cache_transport}")
    print(f"📊 Log transport: {args.log_transport}")<|MERGE_RESOLUTION|>--- conflicted
+++ resolved
@@ -112,12 +112,8 @@
                 'vwap_std': vwap_config['std_dev'],
                 'vwap_anchor': 'day',  # Default anchor
                 'atr_period': atr_config['period'],
-<<<<<<< HEAD
-                'regime_min_score': strategy_config['regime_min_score'],
-=======
-                'require_reversal': strategy_config.get('require_reversal', True),
+                'require_reversal': strategy_config.get('require_reversal', False),
                 'regime_min_score': strategy_config.get('regime_min_score', 60),
->>>>>>> 97e40c6c
                 'regime_enabled': True
             }
         
